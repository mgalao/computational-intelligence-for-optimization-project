--- conflicted
+++ resolved
@@ -17,7 +17,6 @@
 elitism = True
 maximization = True
 
-<<<<<<< HEAD
 n_iterations = 25
 
 
@@ -39,13 +38,6 @@
     mode='summary',
     seed=None
 ):
-=======
-n_iterations = 2
-
-def random_search(mutation_base=mutation_base, crossover=crossover, selection_base=selection_base,
-    n_iterations=n_iterations, n_runs=n_runs, n_generations=n_generations, pop_size=pop_size, elitism=elitism, maximization=maximization,
-    verbose_ga=True, mode='summary', seed=None):
->>>>>>> c38b8bd9
     if seed is not None:
         random.seed(seed)
 
@@ -108,10 +100,4 @@
                 'avg_best_fitness': avg_best
             })
 
-<<<<<<< HEAD
-    return pd.DataFrame(results)
-=======
-    df = pd.DataFrame(results)
-
-    return df
->>>>>>> c38b8bd9
+    return pd.DataFrame(results)