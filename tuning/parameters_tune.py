from algorithms.genetic_algorithm.entities import Population
from algorithms.genetic_algorithm.selection import (fitness_proportionate_selection, ranking_selection, tournament_selection)
from algorithms.genetic_algorithm.crossover import (pmx_crossover, fitness_based_slot_crossover)
from algorithms.genetic_algorithm.mutation import (n_swap_mutation,scramble_mutation,prime_slot_swap_mutation,preserve_best_slots_mutation)
from algorithms.genetic_algorithm.genetic_algorithm import genetic_algorithm

from utils import *

# --------------------- Fixed Hyperparameters -------------------- #
selection_base = tournament_selection
crossover = pmx_crossover
mutation_base = n_swap_mutation

n_runs = 30
n_generations = 100
pop_size = 50
elitism = True
maximization = True

n_iterations = 25


def random_search(
    mutation_base=mutation_base,
    crossover=crossover,
    selection_base=selection_base,
    n_iterations=n_iterations,
    n_runs=n_runs,
    n_generations=n_generations,
    pop_size=pop_size,
    elitism=elitism,
    maximization=maximization,
    xo_range=(0.6, 1.0),             
    mut_range=(0.05, 0.4),           
    swap_range=(2, 5),               
    tournament_range=(2, 10),       
    verbose_ga=True,
    mode='summary',
    seed=None
):
    if seed is not None:
        random.seed(seed)

    tried_configs = set()
    results = []

    while len(results) < n_iterations:
<<<<<<< HEAD
        # --- Sample hyperparameters ---
        xo_prob = round(random.uniform(*xo_range), 2)
        mut_prob = round(random.uniform(*mut_range), 2)
        n_swaps = random.randint(*swap_range)
        tournament_size = random.randint(*tournament_range)
=======
        #  Sample hyperparameters 
        xo_prob = round(random.uniform(0.6, 1.0), 2)
        mut_prob = round(random.uniform(0.05, 0.4), 2)
        n_swaps = random.randint(2, 10)
        tournament_size = random.randint(2, 10)
>>>>>>> 7be04dec

        # Check for duplicates
        config_key = (xo_prob, mut_prob, n_swaps)
        if config_key in tried_configs:
            continue
        tried_configs.add(config_key)

        print(f'Configuration {len(results)+1}: xo_prob={xo_prob}, mut_prob={mut_prob}, n_swaps={n_swaps}, tournament_size={tournament_size}')
        run_histories = []

        for run in range(n_runs):
            print(f'  Run {run + 1}/{n_runs}')

<<<<<<< HEAD
            mutation = partial(mutation_base, n_swaps=n_swaps)
            selection = partial(selection_base, tournament_size=tournament_size)

=======
            #  Apply partial to mutation operator 
            mutation = partial(mutation_base, n_swaps=n_swaps)
            selection = partial(selection_base, tournament_size=tournament_size)

            #  Run GA 
>>>>>>> 7be04dec
            population = Population(population_size=pop_size, crossover_function=crossover, mutation_function=mutation)

            fitness_history, _ = genetic_algorithm(
                initial_population=population,
                max_gen=n_generations,
                selection_algorithm=selection,
                maximization=maximization,
                xo_prob=xo_prob,
                mut_prob=mut_prob,
                elitism=elitism,
                verbose_ga=verbose_ga
            )

            run_histories.append(fitness_history)

<<<<<<< HEAD
=======
        #  Store Results 
>>>>>>> 7be04dec
        if mode == 'detailed':
            results.append({
                'xo_prob': xo_prob,
                'mut_prob': mut_prob,
                'n_swaps': n_swaps,
                'tournament_size': tournament_size,
                'fitness_history': json.dumps(run_histories)
            })
        else:
            best_fitnesses = [max(h) if maximization else min(h) for h in run_histories]
            avg_best = sum(best_fitnesses) / n_runs
            results.append({
                'xo_prob': xo_prob,
                'mut_prob': mut_prob,
                'n_swaps': n_swaps,
                'tournament_size': tournament_size,
                'avg_best_fitness': avg_best
            })

    return pd.DataFrame(results)<|MERGE_RESOLUTION|>--- conflicted
+++ resolved
@@ -45,19 +45,11 @@
     results = []
 
     while len(results) < n_iterations:
-<<<<<<< HEAD
         # --- Sample hyperparameters ---
         xo_prob = round(random.uniform(*xo_range), 2)
         mut_prob = round(random.uniform(*mut_range), 2)
         n_swaps = random.randint(*swap_range)
         tournament_size = random.randint(*tournament_range)
-=======
-        #  Sample hyperparameters 
-        xo_prob = round(random.uniform(0.6, 1.0), 2)
-        mut_prob = round(random.uniform(0.05, 0.4), 2)
-        n_swaps = random.randint(2, 10)
-        tournament_size = random.randint(2, 10)
->>>>>>> 7be04dec
 
         # Check for duplicates
         config_key = (xo_prob, mut_prob, n_swaps)
@@ -71,17 +63,11 @@
         for run in range(n_runs):
             print(f'  Run {run + 1}/{n_runs}')
 
-<<<<<<< HEAD
-            mutation = partial(mutation_base, n_swaps=n_swaps)
-            selection = partial(selection_base, tournament_size=tournament_size)
-
-=======
             #  Apply partial to mutation operator 
             mutation = partial(mutation_base, n_swaps=n_swaps)
             selection = partial(selection_base, tournament_size=tournament_size)
 
             #  Run GA 
->>>>>>> 7be04dec
             population = Population(population_size=pop_size, crossover_function=crossover, mutation_function=mutation)
 
             fitness_history, _ = genetic_algorithm(
@@ -97,10 +83,7 @@
 
             run_histories.append(fitness_history)
 
-<<<<<<< HEAD
-=======
         #  Store Results 
->>>>>>> 7be04dec
         if mode == 'detailed':
             results.append({
                 'xo_prob': xo_prob,
